.DS_Store

build/**
.build

# We might want to create a real project config at some point, but for now we
# want to ignore adding the auto-generated one.
.vscode/

# Xcode

## Build generated
build/
DerivedData

## Various settings
*.pbxuser
!default.pbxuser
*.mode1v3
!default.mode1v3
*.mode2v3
!default.mode2v3
*.perspectivev3
!default.perspectivev3
xcuserdata

## Other
*.xccheckout
*.moved-aside
*.xcuserstate
*.xcscmblueprint

## Obj-C/Swift specific
*.hmap
*.ipa

## Playgrounds
timeline.xctimeline
playground.xcworkspace

# Swift Package Manager
.build/
.swiftpm/

# Carthage
Carthage/Build
.UlyssesRoot
.Ulysses-Settings.plist
.Ulysses-Group.plist

# IntelliJ
.idea

# Rust
Cargo.lock

<<<<<<< HEAD
# Bazel Build Directories
bazel-*

# Clang LSP compilation database
compile_commands.json
=======
# Bazel
bazel-*
>>>>>>> 5840369c
<|MERGE_RESOLUTION|>--- conflicted
+++ resolved
@@ -54,13 +54,5 @@
 # Rust
 Cargo.lock
 
-<<<<<<< HEAD
-# Bazel Build Directories
-bazel-*
-
-# Clang LSP compilation database
-compile_commands.json
-=======
 # Bazel
-bazel-*
->>>>>>> 5840369c
+bazel-*