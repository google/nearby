{
  "object": {
    "pins": [
      {
        "package": "abseil",
<<<<<<< HEAD
        "repositoryURL": "https://github.com/bourdakos1/abseil-cpp-SwiftPM.git",
        "state": {
          "branch": "cxx17",
          "revision": "a7042563d167160f56e614cd1e2a32616510d9ec",
=======
        "repositoryURL": "https://github.com/google/abseil-cpp-binary.git",
        "state": {
          "branch": null,
          "revision": "bfc0b6f81adc06ce5121eb23f628473638d67c5c",
          "version": "1.2022062300.0"
        }
      },
      {
        "package": "abseil-deling",
        "repositoryURL": "/Users/deling/repo/abseil-cpp-SwiftPM",
        "state": {
          "branch": "cxx17",
          "revision": "3d00c4c78f239bcdec4477a03704ff89444c57e9",
>>>>>>> 886dd820
          "version": null
        }
      },
      {
        "package": "AppCheck",
        "repositoryURL": "https://github.com/google/app-check.git",
        "state": {
          "branch": null,
          "revision": "5746b2d35c91c50581590ed97abe4c06b5037274",
          "version": "10.18.0"
        }
      },
      {
        "package": "BoringSSL-GRPC",
        "repositoryURL": "https://github.com/firebase/boringssl-SwiftPM.git",
        "state": {
          "branch": null,
          "revision": "734a8247442fde37df4364c21f6a0085b6a36728",
          "version": "0.7.2"
        }
      },
      {
        "package": "Firebase",
        "repositoryURL": "https://github.com/firebase/firebase-ios-sdk.git",
        "state": {
          "branch": null,
          "revision": "5de0369ee79ad096c164eb3afeb7921d92a43b58",
          "version": "10.18.0"
        }
      },
      {
        "package": "GoogleAppMeasurement",
        "repositoryURL": "https://github.com/google/GoogleAppMeasurement.git",
        "state": {
          "branch": null,
          "revision": "6b332152355c372ace9966d8ee76ed191f97025e",
          "version": "10.17.0"
        }
      },
      {
        "package": "GoogleDataTransport",
        "repositoryURL": "https://github.com/google/GoogleDataTransport.git",
        "state": {
          "branch": null,
          "revision": "aae45a320fd0d11811820335b1eabc8753902a40",
          "version": "9.2.5"
        }
      },
      {
        "package": "GoogleUtilities",
        "repositoryURL": "https://github.com/google/GoogleUtilities.git",
        "state": {
          "branch": null,
          "revision": "bc27fad73504f3d4af235de451f02ee22586ebd3",
          "version": "7.12.1"
        }
      },
      {
        "package": "gRPC",
        "repositoryURL": "https://github.com/google/grpc-binary.git",
        "state": {
          "branch": null,
          "revision": "a673bc2937fbe886dd1f99c401b01b6d977a9c98",
          "version": "1.49.1"
        }
      },
      {
        "package": "GTMSessionFetcher",
        "repositoryURL": "https://github.com/google/gtm-session-fetcher.git",
        "state": {
          "branch": null,
          "revision": "115f75e43851774934d695449a4836123c3246e1",
          "version": "3.2.0"
        }
      },
      {
        "package": "InteropForGoogle",
        "repositoryURL": "https://github.com/google/interop-ios-for-google-sdks.git",
        "state": {
          "branch": null,
          "revision": "2d12673670417654f08f5f90fdd62926dc3a2648",
          "version": "100.0.0"
        }
      },
      {
        "package": "leveldb",
        "repositoryURL": "https://github.com/firebase/leveldb.git",
        "state": {
          "branch": null,
          "revision": "9d108e9112aa1d65ce508facf804674546116d9c",
          "version": "1.22.3"
        }
      },
      {
        "package": "nanopb",
        "repositoryURL": "https://github.com/firebase/nanopb.git",
        "state": {
          "branch": null,
          "revision": "819d0a2173aff699fb8c364b6fb906f7cdb1a692",
          "version": "2.30909.0"
        }
      },
      {
        "package": "Promises",
        "repositoryURL": "https://github.com/google/promises.git",
        "state": {
          "branch": null,
          "revision": "e70e889c0196c76d22759eb50d6a0270ca9f1d9e",
          "version": "2.3.1"
        }
      },
      {
        "package": "SwiftProtobuf",
        "repositoryURL": "https://github.com/apple/swift-protobuf.git",
        "state": {
          "branch": null,
          "revision": "07f7f26ded8df9645c072f220378879c4642e063",
          "version": "1.25.1"
        }
      }
    ]
  },
  "version": 1
}<|MERGE_RESOLUTION|>--- conflicted
+++ resolved
@@ -3,12 +3,6 @@
     "pins": [
       {
         "package": "abseil",
-<<<<<<< HEAD
-        "repositoryURL": "https://github.com/bourdakos1/abseil-cpp-SwiftPM.git",
-        "state": {
-          "branch": "cxx17",
-          "revision": "a7042563d167160f56e614cd1e2a32616510d9ec",
-=======
         "repositoryURL": "https://github.com/google/abseil-cpp-binary.git",
         "state": {
           "branch": null,
@@ -22,7 +16,6 @@
         "state": {
           "branch": "cxx17",
           "revision": "3d00c4c78f239bcdec4477a03704ff89444c57e9",
->>>>>>> 886dd820
           "version": null
         }
       },
