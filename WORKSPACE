<<<<<<< HEAD
load("@bazel_tools//tools/build_defs/repo:http.bzl", "http_archive")

# Rule repository, note that it's recommended to use a pinned commit to a released version of the rules
http_archive(
    name = "rules_foreign_cc",
    strip_prefix = "rules_foreign_cc-0.6.0",
    url = "https://github.com/bazelbuild/rules_foreign_cc/archive/0.6.0.tar.gz",
)

load("@rules_foreign_cc//foreign_cc:repositories.bzl", "rules_foreign_cc_dependencies")

# This sets up some common toolchains for building targets. For more details, please see
# https://github.com/bazelbuild/rules_foreign_cc/tree/main/docs#rules_foreign_cc_dependencies
rules_foreign_cc_dependencies()

_ALL_CONTENT = """\
filegroup(
    name = "all_srcs",
    srcs = glob(["**"]),
    visibility = ["//visibility:public"],
)
"""

http_archive(
    name = "com_google_absl",
    strip_prefix = "abseil-cpp-master",
    urls = ["https://github.com/abseil/abseil-cpp/archive/master.zip"],
)

# Using a protobuf javalite version that contains @com_google_protobuf_javalite//:javalite_toolchain
http_archive(
    name = "com_google_protobuf_javalite",
    strip_prefix = "protobuf-javalite",
    urls = ["https://github.com/google/protobuf/archive/javalite.zip"],
)

http_archive(
    name = "com_google_protobuf",
    strip_prefix = "protobuf-3.17.0",
    urls = ["https://github.com/protocolbuffers/protobuf/archive/v3.17.0.tar.gz"],
)

http_archive(
    name = "com_google_protobuf_cc",
    strip_prefix = "protobuf-3.17.0",
    urls = ["https://github.com/protocolbuffers/protobuf/archive/v3.17.0.tar.gz"],
)

http_archive(
    name = "com_google_protobuf_java",
    strip_prefix = "protobuf-3.17.0",
    urls = ["https://github.com/protocolbuffers/protobuf/archive/v3.17.0.tar.gz"],
)

http_archive(
    name = "com_google_glog",
    sha256 = "f28359aeba12f30d73d9e4711ef356dc842886968112162bc73002645139c39c",
    strip_prefix = "glog-0.4.0",
    urls = ["https://github.com/google/glog/archive/v0.4.0.tar.gz"],
)

http_archive(
    name = "com_google_ukey2",
    strip_prefix = "ukey2-master",
    urls = ["https://github.com/google/ukey2/archive/master.zip"],
)

http_archive(
    name = "aappleby_smhasher",
    strip_prefix = "smhasher-master",
    build_file_content = """
package(default_visibility = ["//visibility:public"])
cc_library(
    name = "libmurmur3",
    srcs = ["src/MurmurHash3.cpp"],
    hdrs = ["src/MurmurHash3.h"],
    copts = ["-Wno-implicit-fallthrough"],
    licenses = ["unencumbered"],  # MurmurHash is explicity public-domain
)""",
    urls = ["https://github.com/aappleby/smhasher/archive/master.zip"],
)

http_archive(
    name = "nlohmann_json",
    strip_prefix = "json-3.10.5",
    build_file_content = """
cc_library(
  name = "json",
  hdrs = glob([
    "include/nlohmann/**/*.hpp",
  ]),
  includes = ["include"],
  visibility = ["//visibility:public"],
  alwayslink = True,
)""",
    urls = [
        "https://github.com/nlohmann/json/archive/refs/tags/v3.10.5.tar.gz",
    ],
)

load("@com_google_protobuf//:protobuf_deps.bzl", "protobuf_deps")
# Load common dependencies.
protobuf_deps()

http_archive(
    name = "com_google_googletest",
    strip_prefix = "googletest-main",
    urls = ["https://github.com/google/googletest/archive/main.zip"],
)

http_archive(
    name = "com_google_webrtc",
    build_file_content = """
package(default_visibility = ["//visibility:public"])
""",
    urls = ["https://webrtc.googlesource.com/src/+archive/main.tar.gz"],
)

# gflags needed by glog
http_archive(
    name = "com_github_gflags_gflags",
    strip_prefix = "gflags-2.2.2",
    sha256 = "19713a36c9f32b33df59d1c79b4958434cb005b5b47dc5400a7a4b078111d9b5",
    url = "https://github.com/gflags/gflags/archive/v2.2.2.zip",
)

# ----------------------------------------------
# Nisaba: Script processing library from Google:
# ----------------------------------------------
# We depend on some of core C++ libraries from Nisaba and use the fresh code
# from the HEAD. See
#   https://github.com/google-research/nisaba

nisaba_version = "main"

http_archive(
    name = "com_google_nisaba",
    url = "https://github.com/google-research/nisaba/archive/refs/heads/%s.zip" % nisaba_version,
    strip_prefix = "nisaba-%s" % nisaba_version,
)

load("@com_google_nisaba//bazel:workspace.bzl", "nisaba_public_repositories")

nisaba_public_repositories()
http_archive(
    name = "boringssl",
    sha256 = "5d299325d1db8b2f2db3d927c7bc1f9fcbd05a3f9b5c8239fa527c09bf97f995",  # Last updated 2022-10-19
    strip_prefix = "boringssl-0acfcff4be10514aacb98eb8ab27bb60136d131b",
    urls = ["https://github.com/google/boringssl/archive/0acfcff4be10514aacb98eb8ab27bb60136d131b.tar.gz"],
)
# -------------------------------------------------------------------------
# Protocol buffer matches (should be part of gmock and gtest, but not yet):
#   https://github.com/inazarenko/protobuf-matchers

http_archive(
    name = "com_github_protobuf_matchers",
    urls = ["https://github.com/inazarenko/protobuf-matchers/archive/refs/heads/master.zip"],
    strip_prefix = "protobuf-matchers-master",
)

http_archive(
    name = "com_googlesource_code_re2",
    sha256 = "26155e050b10b5969e986dab35654247a3b1b295e0532880b5a9c13c0a700ceb",
    strip_prefix = "re2-2021-06-01",
    urls = [
        "https://github.com/google/re2/archive/refs/tags/2021-06-01.tar.gz",
    ],
)

# bazel_pkg_config
http_archive(
    name = "bazel_pkg_config",
    strip_prefix = "bazel_pkg_config-master",
    urls = ["https://github.com/cherrry/bazel_pkg_config/archive/master.zip"],
)

load("@bazel_pkg_config//:pkg_config.bzl", "pkg_config")

pkg_config(
    name = "libsystemd",
    pkg_name = "libsystemd",
)

pkg_config(
    name = "libcurl",
    pkg_name = "libcurl",
)

pkg_config(
    name = "sdbus_cpp",
    pkg_name = "sdbus-c++",
)
=======
# ================================================ #
# All dependencies have been moved to MODULE.Bazel #
# ================================================ #
>>>>>>> 5840369c
<|MERGE_RESOLUTION|>--- conflicted
+++ resolved
@@ -1,198 +1,3 @@
-<<<<<<< HEAD
-load("@bazel_tools//tools/build_defs/repo:http.bzl", "http_archive")
-
-# Rule repository, note that it's recommended to use a pinned commit to a released version of the rules
-http_archive(
-    name = "rules_foreign_cc",
-    strip_prefix = "rules_foreign_cc-0.6.0",
-    url = "https://github.com/bazelbuild/rules_foreign_cc/archive/0.6.0.tar.gz",
-)
-
-load("@rules_foreign_cc//foreign_cc:repositories.bzl", "rules_foreign_cc_dependencies")
-
-# This sets up some common toolchains for building targets. For more details, please see
-# https://github.com/bazelbuild/rules_foreign_cc/tree/main/docs#rules_foreign_cc_dependencies
-rules_foreign_cc_dependencies()
-
-_ALL_CONTENT = """\
-filegroup(
-    name = "all_srcs",
-    srcs = glob(["**"]),
-    visibility = ["//visibility:public"],
-)
-"""
-
-http_archive(
-    name = "com_google_absl",
-    strip_prefix = "abseil-cpp-master",
-    urls = ["https://github.com/abseil/abseil-cpp/archive/master.zip"],
-)
-
-# Using a protobuf javalite version that contains @com_google_protobuf_javalite//:javalite_toolchain
-http_archive(
-    name = "com_google_protobuf_javalite",
-    strip_prefix = "protobuf-javalite",
-    urls = ["https://github.com/google/protobuf/archive/javalite.zip"],
-)
-
-http_archive(
-    name = "com_google_protobuf",
-    strip_prefix = "protobuf-3.17.0",
-    urls = ["https://github.com/protocolbuffers/protobuf/archive/v3.17.0.tar.gz"],
-)
-
-http_archive(
-    name = "com_google_protobuf_cc",
-    strip_prefix = "protobuf-3.17.0",
-    urls = ["https://github.com/protocolbuffers/protobuf/archive/v3.17.0.tar.gz"],
-)
-
-http_archive(
-    name = "com_google_protobuf_java",
-    strip_prefix = "protobuf-3.17.0",
-    urls = ["https://github.com/protocolbuffers/protobuf/archive/v3.17.0.tar.gz"],
-)
-
-http_archive(
-    name = "com_google_glog",
-    sha256 = "f28359aeba12f30d73d9e4711ef356dc842886968112162bc73002645139c39c",
-    strip_prefix = "glog-0.4.0",
-    urls = ["https://github.com/google/glog/archive/v0.4.0.tar.gz"],
-)
-
-http_archive(
-    name = "com_google_ukey2",
-    strip_prefix = "ukey2-master",
-    urls = ["https://github.com/google/ukey2/archive/master.zip"],
-)
-
-http_archive(
-    name = "aappleby_smhasher",
-    strip_prefix = "smhasher-master",
-    build_file_content = """
-package(default_visibility = ["//visibility:public"])
-cc_library(
-    name = "libmurmur3",
-    srcs = ["src/MurmurHash3.cpp"],
-    hdrs = ["src/MurmurHash3.h"],
-    copts = ["-Wno-implicit-fallthrough"],
-    licenses = ["unencumbered"],  # MurmurHash is explicity public-domain
-)""",
-    urls = ["https://github.com/aappleby/smhasher/archive/master.zip"],
-)
-
-http_archive(
-    name = "nlohmann_json",
-    strip_prefix = "json-3.10.5",
-    build_file_content = """
-cc_library(
-  name = "json",
-  hdrs = glob([
-    "include/nlohmann/**/*.hpp",
-  ]),
-  includes = ["include"],
-  visibility = ["//visibility:public"],
-  alwayslink = True,
-)""",
-    urls = [
-        "https://github.com/nlohmann/json/archive/refs/tags/v3.10.5.tar.gz",
-    ],
-)
-
-load("@com_google_protobuf//:protobuf_deps.bzl", "protobuf_deps")
-# Load common dependencies.
-protobuf_deps()
-
-http_archive(
-    name = "com_google_googletest",
-    strip_prefix = "googletest-main",
-    urls = ["https://github.com/google/googletest/archive/main.zip"],
-)
-
-http_archive(
-    name = "com_google_webrtc",
-    build_file_content = """
-package(default_visibility = ["//visibility:public"])
-""",
-    urls = ["https://webrtc.googlesource.com/src/+archive/main.tar.gz"],
-)
-
-# gflags needed by glog
-http_archive(
-    name = "com_github_gflags_gflags",
-    strip_prefix = "gflags-2.2.2",
-    sha256 = "19713a36c9f32b33df59d1c79b4958434cb005b5b47dc5400a7a4b078111d9b5",
-    url = "https://github.com/gflags/gflags/archive/v2.2.2.zip",
-)
-
-# ----------------------------------------------
-# Nisaba: Script processing library from Google:
-# ----------------------------------------------
-# We depend on some of core C++ libraries from Nisaba and use the fresh code
-# from the HEAD. See
-#   https://github.com/google-research/nisaba
-
-nisaba_version = "main"
-
-http_archive(
-    name = "com_google_nisaba",
-    url = "https://github.com/google-research/nisaba/archive/refs/heads/%s.zip" % nisaba_version,
-    strip_prefix = "nisaba-%s" % nisaba_version,
-)
-
-load("@com_google_nisaba//bazel:workspace.bzl", "nisaba_public_repositories")
-
-nisaba_public_repositories()
-http_archive(
-    name = "boringssl",
-    sha256 = "5d299325d1db8b2f2db3d927c7bc1f9fcbd05a3f9b5c8239fa527c09bf97f995",  # Last updated 2022-10-19
-    strip_prefix = "boringssl-0acfcff4be10514aacb98eb8ab27bb60136d131b",
-    urls = ["https://github.com/google/boringssl/archive/0acfcff4be10514aacb98eb8ab27bb60136d131b.tar.gz"],
-)
-# -------------------------------------------------------------------------
-# Protocol buffer matches (should be part of gmock and gtest, but not yet):
-#   https://github.com/inazarenko/protobuf-matchers
-
-http_archive(
-    name = "com_github_protobuf_matchers",
-    urls = ["https://github.com/inazarenko/protobuf-matchers/archive/refs/heads/master.zip"],
-    strip_prefix = "protobuf-matchers-master",
-)
-
-http_archive(
-    name = "com_googlesource_code_re2",
-    sha256 = "26155e050b10b5969e986dab35654247a3b1b295e0532880b5a9c13c0a700ceb",
-    strip_prefix = "re2-2021-06-01",
-    urls = [
-        "https://github.com/google/re2/archive/refs/tags/2021-06-01.tar.gz",
-    ],
-)
-
-# bazel_pkg_config
-http_archive(
-    name = "bazel_pkg_config",
-    strip_prefix = "bazel_pkg_config-master",
-    urls = ["https://github.com/cherrry/bazel_pkg_config/archive/master.zip"],
-)
-
-load("@bazel_pkg_config//:pkg_config.bzl", "pkg_config")
-
-pkg_config(
-    name = "libsystemd",
-    pkg_name = "libsystemd",
-)
-
-pkg_config(
-    name = "libcurl",
-    pkg_name = "libcurl",
-)
-
-pkg_config(
-    name = "sdbus_cpp",
-    pkg_name = "sdbus-c++",
-)
-=======
 # ================================================ #
 # All dependencies have been moved to MODULE.Bazel #
-# ================================================ #
->>>>>>> 5840369c
+# ================================================ #