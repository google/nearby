// Copyright 2023 Google LLC
//
// Licensed under the Apache License, Version 2.0 (the "License");
// you may not use this file except in compliance with the License.
// You may obtain a copy of the License at
//
//     https://www.apache.org/licenses/LICENSE-2.0
//
// Unless required by applicable law or agreed to in writing, software
// distributed under the License is distributed on an "AS IS" BASIS,
// WITHOUT WARRANTIES OR CONDITIONS OF ANY KIND, either express or implied.
// See the License for the specific language governing permissions and
// limitations under the License.

syntax = "proto3";

package nearby.internal;

<<<<<<< HEAD
option cc_api_version = 2;
option java_api_version = 2;
=======
// option cc_api_version = 2;
// option java_api_version = 2;
>>>>>>> 05771382
option java_package = "com.google.nearby.presence";

enum IdentityType {
  IDENTITY_TYPE_UNSPECIFIED = 0;
  IDENTITY_TYPE_PRIVATE = 1;
  IDENTITY_TYPE_TRUSTED = 2;
  IDENTITY_TYPE_PUBLIC = 3;
  IDENTITY_TYPE_PROVISIONED = 4;
}

// The shared credential is derived from local credential, and distributed to
// remote devices based on the trust token for identity decryption and
// authentication.
message SharedCredential {
  // The randomly generated unique id of the public credential.
  bytes secret_id = 1;

  // 32 bytes of secure random bytes used to derive any symmetric keys needed.
  bytes key_seed = 2;

  // The time in millis from epoch when this credential becomes effective.
  int64 start_time_millis = 3;

  // The time in millis from epoch when this credential expires.
  int64 end_time_millis = 4;

  // The encrypted Metadata in bytes. Encrypted either by the v0 or v1
  // metadata_encryption_key.
  bytes encrypted_metadata_bytes = 5;

  // The tag for verifying metadata_encryption_key.
  bytes metadata_encryption_key_tag = 6;

  // The public key is used to create a secure connection with the device.
  bytes connection_signature_verification_key = 7;

  // The public key is used to verify Advertisement Signature in BT5.0 (v1)
  // specs.
  bytes advertisement_signature_verification_key = 8;

  // The trust type assigned to the credential. The credential is only
  // accessible to contacts assigned with the same token. This field is only
  // visible to the generating device and the server for distribution/provision
  // purposes. Tokens are abstracted (with unnecessary details being removed)
  // when returned to downloading devices.
  IdentityType identity_type = 9;

  // The version number of this SharedCredential, matches the corresponding
  // protocol version.
  bytes version = 10;
}<|MERGE_RESOLUTION|>--- conflicted
+++ resolved
@@ -16,13 +16,8 @@
 
 package nearby.internal;
 
-<<<<<<< HEAD
-option cc_api_version = 2;
-option java_api_version = 2;
-=======
 // option cc_api_version = 2;
 // option java_api_version = 2;
->>>>>>> 05771382
 option java_package = "com.google.nearby.presence";
 
 enum IdentityType {
