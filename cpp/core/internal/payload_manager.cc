--- conflicted
+++ resolved
@@ -402,21 +402,12 @@
 
 void PayloadManager::OnEndpointDisconnect(ClientProxy* client,
                                           const std::string& endpoint_id,
-<<<<<<< HEAD
-                                          CountDownLatch* barrier) {
-  if (shutdown_.Get()) {
-    if (barrier) barrier->CountDown();
-    return;
-  }
-  RunOnStatusUpdateThread([this, client, endpoint_id, barrier]() {
-=======
                                           CountDownLatch barrier) {
   if (shutdown_.Get()) {
     barrier.CountDown();
     return;
   }
   RunOnStatusUpdateThread([this, client, endpoint_id, barrier]() mutable {
->>>>>>> d8ebea6f
     // Iterate through all our payloads and look for payloads associated
     // with this endpoint.
     MutexLock lock(&mutex_);
@@ -446,11 +437,7 @@
       client->OnPayloadProgress(endpoint_id, update);
     }
 
-<<<<<<< HEAD
-    barrier->CountDown();
-=======
     barrier.CountDown();
->>>>>>> d8ebea6f
   });
 }
 
